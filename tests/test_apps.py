--- conflicted
+++ resolved
@@ -12,14 +12,11 @@
 from qstone.connectors import connector
 from qstone.apps import get_computation_src
 from qstone.generators.generator import _to_bytes
-<<<<<<< HEAD
-=======
 
 DEFAULT_CONNECTOR = connector.Connector(
     connector.ConnectorType.NO_LINK, "RANDOM", "0", "0", "0", "0", "QPU0", None
 )
 
->>>>>>> 468c5570
 
 def _get_file(regex):
     return glob.glob(regex)[0]
@@ -37,14 +34,10 @@
     os.environ["NUM_SHOTS"] = "12"
     os.environ["CONNECTIVITY_QPU_MODE"] = "RANDOM"
     os.environ["CONNECTIVITY_TARGET"] = "QPU0"
-<<<<<<< HEAD
-    os.environ["APP_ARGS"] = 'gASVOwAAAAAAAAB9lCiMC2Fub3RoZXJfb25llF2UKIwEYmxhaJSMBWJsYWgylGWMBGhlbHCUfZSMBmhlbHBtZZRLBXN1Lg=='
-=======
     os.environ["APP_ARGS"] = (
         "gASVOwAAAAAAAAB9lCiMC2Fub3RoZXJfb25llF2UKIwEYmxhaJSMBWJsYWgylGWMBGhlbHCUfZSMBmhlbHBtZZRLBXN1Lg=="
     )
 
->>>>>>> 468c5570
 
 def skip_if_package_missing(package_name):
     """
@@ -207,11 +200,7 @@
 
 def test_pre_custom_app(tmp_path, env):
     """capability to call custom application"""
-<<<<<<< HEAD
-    os.environ["APP_ARGS"] = _to_bytes({"content": "5"}) 
-=======
     os.environ["APP_ARGS"] = _to_bytes({"content": "5"})
->>>>>>> 468c5570
     compute_src = get_computation_src("tests.data.apps.custom1.Custom1").from_json()
     compute_src.pre(tmp_path)
     assert os.path.exists(os.path.join(tmp_path, "pre.txt"))