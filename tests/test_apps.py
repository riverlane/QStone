"""Tests for computation types"""

import os
import shutil

import glob
import numpy as np
import pytest
import importlib
import functools

from qstone.connectors import connector
from qstone.apps import get_computation_src
from qstone.generators.generator import _to_bytes

DEFAULT_CONNECTOR=connector.Connector(connector.ConnectorType.NO_LINK, "RANDOM", "0", "0", "0", "0", "QPU0", None)

def _get_file(regex):
    return glob.glob(regex)[0]


@pytest.fixture()
def env(tmp_path):
    """Fixture to set environment variables"""
    os.environ["JOB_ID"] = "test"
    os.environ["PROG_ID"] = "test"
    os.environ["QS_USER"] = "test"
    os.environ["PROFILE_PATH"] = str(tmp_path.absolute())
    os.environ["OUTPUT_PATH"] = str(tmp_path.absolute())
    os.environ["NUM_QUBITS"] = "2"
    os.environ["NUM_SHOTS"] = "12"
    os.environ["CONNECTIVITY_QPU_MODE"] = "RANDOM"
    os.environ["CONNECTIVITY_TARGET"] = "QPU0"
<<<<<<< HEAD
    os.environ["APP_ARGS"] = '{"content": "Test"}'
=======
    os.environ["APP_ARGS"] = 'gASVOwAAAAAAAAB9lCiMC2Fub3RoZXJfb25llF2UKIwEYmxhaJSMBWJsYWgylGWMBGhlbHCUfZSMBmhlbHBtZZRLBXN1Lg=='
>>>>>>> f9294447

def skip_if_package_missing(package_name):
    """
    Decorator factory to skip tests if a specific package is not installed.

    Args:
        package_name (str): Name of the package to check for

    Returns:
        Decorator function that will skip the test if the package is missing

    Usage:
        @skip_if_package_missing('mpi4py')
        def test_mpi_functionality():
            # Test that requires mpi4py
            ...

    """

    def decorator(func):
        @functools.wraps(func)
        def wrapper(*args, **kwargs):
            # Check if the package is installed
            has_package = importlib.util.find_spec(package_name) is not None
            if not has_package:
                pytest.skip(f"Test requires {package_name} which is not installed")
            return func(*args, **kwargs)

        return wrapper

    return decorator


def test_app_logs_failures(tmp_path, env):
    with pytest.raises(Exception) as e_info:
        compute_src = get_computation_src("RB").from_json()
        # This should fail due to the lack of npz file
        profile_file = os.path.join(tmp_path, "job_test_POST_RB*.json")
        compute_src.post(tmp_path)
        print(os.listdir(tmp_path))
        with open(_get_file(profile_file), "r") as fir:
            assert '"success": false' in fir.read()


def test_pre_RB(tmp_path, env):
    tmp_path.mkdir(exist_ok=True)
    run_file = tmp_path / "RB_run_test.npz"
    compute_src = get_computation_src("RB").from_json()
    compute_src.pre(tmp_path)

    # Check profile file
    profile_file = os.path.join(tmp_path, "job_test_PRE_RB*.json")
    with open(_get_file(profile_file), "r") as fir:
        assert '"success": true' in fir.read()
    assert compute_src.num_shots == 12, "Wrong number of shots"
    # Check generated file
    vals = np.load(run_file)
    assert len(vals["qasms"]) == 40
    assert len(vals["exp"]) == 40


def test_post_RB(tmp_path, env):
    shutil.copyfile("tests/data/apps/RB_run_test.npz", tmp_path / "RB_run_test.npz")
    compute_src = get_computation_src("RB").from_json()
    report_file = tmp_path / "RB_report_test.txt"
    compute_src.post(tmp_path)
    assert os.path.isfile(report_file)


def test_call_pre_PyMatching(tmp_path, env):
    """Test execution of pre step of PyMatching computation"""
    compute_src = get_computation_src("PyMatching").from_json()
    compute_src.pre(tmp_path)
    assert compute_src.num_shots == 12, "Wrong number of shots"


def test_pre_PyMatching_writes_stim(tmp_path, env):
    """Test stim circuit write pre step of PyMatching computation"""
    compute_src = get_computation_src("PyMatching").from_json()
    circuit_path = compute_src.pre(tmp_path)
    expected_stim = f"{circuit_path}.stim"
    assert os.path.exists(expected_stim)


def test_pre_PyMatching_writes_qasm(tmp_path, env):
    """Test qasm circuit write pre step of PyMatching computation"""
    compute_src = get_computation_src("PyMatching").from_json()
    circuit_path = compute_src.pre(tmp_path)
    expected_qasm = f"{circuit_path}.qasm"
    assert os.path.exists(expected_qasm)


@pytest.mark.depends(on=["test_call_pre_PyMatching"])
def test_call_run_PyMatching(tmp_path, env):
    """Test execution of run step of PyMatching computation"""
    compute_src = get_computation_src("PyMatching").from_json()
    compute_src.pre(tmp_path)
    compute_src.run(
        tmp_path, DEFAULT_CONNECTOR 
    )
    assert compute_src.num_shots == 12, "Wrong number of shots"


def test_PyMatching_writes_syndromes(tmp_path, env):
    """Test syndrome write run step of PyMatching computation"""
    compute_src = get_computation_src("PyMatching").from_json()
    compute_src.pre(tmp_path)
    syndrome_path = os.path.join(
        tmp_path, f"PyMatching_{os.environ['JOB_ID']}_syndromes.npz"
    )
    compute_src.run(
        tmp_path, DEFAULT_CONNECTOR
    )
    compute_src.post(tmp_path)
    print(os.listdir(tmp_path))
    assert os.path.exists(syndrome_path)


@pytest.mark.depends(on=["test_call_run_PyMatching"])
def test_call_post_PyMatching(tmp_path, env):
    """Test execution of post step of PyMatching computation"""
    compute_src = get_computation_src("PyMatching").from_json()
    compute_src.pre(tmp_path)
    compute_src.run(
        tmp_path, DEFAULT_CONNECTOR
    )
    compute_src.post(tmp_path)


@skip_if_package_missing("mpi4py")
def test_call_pre_QBC(tmp_path, env):
    """Test execution of pre step of QBC computation"""
    compute_src = get_computation_src("QBC").from_json()
    # Initialise
    compute_src.rank = 0
    compute_src.pre(tmp_path)
    data_path = os.path.join(tmp_path, f"qbc_run_{os.environ['JOB_ID']}.npz")
    assert os.path.exists(data_path)


@pytest.mark.depends(on=["test_call_pre_QBC"])
def test_call_run_QBC(tmp_path, env):
    """Test execution of run step of QBC computation"""
    compute_src = get_computation_src("QBC").from_json()
    # Initialise
    compute_src.rank = 0
    data_path = os.path.join(tmp_path, f"qbc_run_{os.environ['JOB_ID']}.npz")
    shutil.copyfile("tests/data/apps/qbc_run_test.npz", data_path)
    compute_src.run(
        tmp_path, DEFAULT_CONNECTOR
    )
    model = np.load(data_path, allow_pickle=True)
    print(model)
    assert os.path.exists(data_path)


@pytest.mark.depends(on=["test_call_run_QBC"])
def test_call_post_QBC(tmp_path, env):
    """Test execution of post step of QBC computation"""
    compute_src = get_computation_src("QBC").from_json()
    # Initialise
    compute_src.rank = 0
    data_path = os.path.join(tmp_path, f"qbc_run_{os.environ['JOB_ID']}.npz")
    shutil.copyfile("tests/data/apps/qbc_run_test.npz", data_path)
    compute_src.post(tmp_path)
    assert os.path.exists(data_path)


def test_pre_custom_app(tmp_path, env):
    """capability to call custom application"""
    os.environ["APP_ARGS"] = _to_bytes({"content": "5"}) 
    compute_src = get_computation_src("tests.data.apps.custom1.Custom1").from_json()
    compute_src.pre(tmp_path)
    assert os.path.exists(os.path.join(tmp_path, "pre.txt"))<|MERGE_RESOLUTION|>--- conflicted
+++ resolved
@@ -31,11 +31,7 @@
     os.environ["NUM_SHOTS"] = "12"
     os.environ["CONNECTIVITY_QPU_MODE"] = "RANDOM"
     os.environ["CONNECTIVITY_TARGET"] = "QPU0"
-<<<<<<< HEAD
-    os.environ["APP_ARGS"] = '{"content": "Test"}'
-=======
     os.environ["APP_ARGS"] = 'gASVOwAAAAAAAAB9lCiMC2Fub3RoZXJfb25llF2UKIwEYmxhaJSMBWJsYWgylGWMBGhlbHCUfZSMBmhlbHBtZZRLBXN1Lg=='
->>>>>>> f9294447
 
 def skip_if_package_missing(package_name):
     """
