--- conflicted
+++ resolved
@@ -6,11 +6,7 @@
 import base64
 import math
 import os
-<<<<<<< HEAD
-import shlex
-=======
 import pickle
->>>>>>> f9294447
 import shutil
 import tarfile
 from typing import Any, List, Union
@@ -207,21 +203,9 @@
             if "app_args" in app_cfg.columns:
                 t = app_cfg["app_args"].tolist()[0]
                 if not _check_nan(t):
-<<<<<<< HEAD
-                    app_args.append(
-                        ",".join(
-                            [f"\ \"{k}\ \":{v}".replace(" ","") for k, v in t.items()]
-                        ).replace(",","\,")
-                    )
-    # Assign job id and pack
-    job_ids = list(range(len(job_types)))
-    app_args_d = ["{" + f"{arg}" + "}" for arg in app_args]
-
-=======
                     app_args.append(_to_bytes(t))
     # Assign job id and pack
     job_ids = list(range(len(job_types)))
->>>>>>> f9294447
     return (
         list(
             zip(
@@ -229,11 +213,7 @@
                 num_qubits,
                 job_ids,
                 num_shots,
-<<<<<<< HEAD
-                app_args_d,
-=======
                 app_args,
->>>>>>> f9294447
             )
         ),
         set(job_types),
