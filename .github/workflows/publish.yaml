--- conflicted
+++ resolved
@@ -19,11 +19,7 @@
       - name: Set up Python
         uses: actions/setup-python@v5
         with:
-<<<<<<< HEAD
-          python-version: 3.10
-=======
           python-version: "3.10"
->>>>>>> 468c5570
       - run: python3 -m pip install --upgrade pip
       - run: python3 -m venv $POETRY_HOME
       - run: $POETRY_HOME/bin/pip install poetry==1.8.3
