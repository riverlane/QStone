--- conflicted
+++ resolved
@@ -20,11 +20,7 @@
 
 The benchmark operates under specific [assumptions](ASSUMPTIONS.md).
 
-<<<<<<< HEAD
-Tested on Python [3.10-3.12]
-=======
 ## Why QStone?
->>>>>>> 468c5570
 
 Building appropriate hardware/software infrastructure for HPCQC requires significant effort. QStone enables a data-driven approach where you can measure performance, implement fixes, and measure again with every new version of quantum computers, software, and HPC hardware.
 
